--- conflicted
+++ resolved
@@ -140,7 +140,6 @@
     configuration: Optional[Mapping[str, Optional[str]]],
     storage_options: Optional[Dict[str, str]],
 ) -> None: ...
-<<<<<<< HEAD
 def write_to_deltalake(
     table_uri: str,
     data: pyarrow.RecordBatchReader,
@@ -148,20 +147,20 @@
     mode: str,
     max_rows_per_group: int,
     overwrite_schema: bool,
-=======
+    name: Optional[str],
+    description: Optional[str],
+    configuration: Optional[Mapping[str, Optional[str]]],
+    storage_options: Optional[Dict[str, str]],
+) -> None: ...
 def convert_to_deltalake(
     uri: str,
     partition_by: Optional[pyarrow.Schema],
     partition_strategy: Optional[Literal["hive"]],
->>>>>>> 2c8c0ecd
     name: Optional[str],
     description: Optional[str],
     configuration: Optional[Mapping[str, Optional[str]]],
     storage_options: Optional[Dict[str, str]],
-<<<<<<< HEAD
-=======
     custom_metadata: Optional[Dict[str, str]],
->>>>>>> 2c8c0ecd
 ) -> None: ...
 def batch_distinct(batch: pyarrow.RecordBatch) -> pyarrow.RecordBatch: ...
 
