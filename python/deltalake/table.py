--- conflicted
+++ resolved
@@ -844,16 +844,10 @@
         from deltalake import DeltaTable
         dt = DeltaTable('TEST')
         dt.repair(dry_run=False)
-<<<<<<< HEAD
-        {'dry_run': False,
-        'files_removed': ['6-0d084325-6885-4847-b008-82c1cf30674c-0.parquet',
-        '5-4fba1d3e-3e20-4de1-933d-a8e13ac59f53-0.parquet']}
-=======
         ```
         Results in
         ```
         {'dry_run': False, 'files_removed': ['6-0d084325-6885-4847-b008-82c1cf30674c-0.parquet', 5-4fba1d3e-3e20-4de1-933d-a8e13ac59f53-0.parquet']}
->>>>>>> 45e78412
         ```
         """
         metrics = self._table.repair(dry_run)
