--- conflicted
+++ resolved
@@ -493,18 +493,14 @@
             {
                 cmd = cmd.with_commit_properties(commit_properties);
             }
-<<<<<<< HEAD
 
             if self._config.root_url.starts_with("lakefs://") {
                 cmd = cmd.with_pre_execute_handler(Arc::new(LakeFSPreExecuteHandler {}))
             }
 
-            rt().block_on(cmd.into_future()).map_err(PythonError::from)
-=======
             rt().block_on(cmd.into_future())
                 .map_err(PythonError::from)
                 .map_err(PyErr::from)
->>>>>>> 51318505
         })?;
         self.set_state(table.state)?;
         Ok(metrics.files_deleted)
@@ -547,17 +543,13 @@
                 cmd = cmd.with_commit_properties(commit_properties);
             }
 
-<<<<<<< HEAD
             if self._config.root_url.starts_with("lakefs://") {
                 cmd = cmd.with_pre_execute_handler(Arc::new(LakeFSPreExecuteHandler {}))
             }
 
-            rt().block_on(cmd.into_future()).map_err(PythonError::from)
-=======
             rt().block_on(cmd.into_future())
                 .map_err(PythonError::from)
                 .map_err(PyErr::from)
->>>>>>> 51318505
         })?;
         self.set_state(table.state)?;
         Ok(serde_json::to_string(&metrics).unwrap())
@@ -713,18 +705,14 @@
             {
                 cmd = cmd.with_commit_properties(commit_properties);
             }
-<<<<<<< HEAD
 
             if self._config.root_url.starts_with("lakefs://") {
                 cmd = cmd.with_pre_execute_handler(Arc::new(LakeFSPreExecuteHandler {}))
             }
 
-            rt().block_on(cmd.into_future()).map_err(PythonError::from)
-=======
             rt().block_on(cmd.into_future())
                 .map_err(PythonError::from)
                 .map_err(PyErr::from)
->>>>>>> 51318505
         })?;
         self.set_state(table.state)?;
         Ok(())
@@ -749,18 +737,14 @@
             {
                 cmd = cmd.with_commit_properties(commit_properties);
             }
-<<<<<<< HEAD
 
             if self._config.root_url.starts_with("lakefs://") {
                 cmd = cmd.with_pre_execute_handler(Arc::new(LakeFSPreExecuteHandler {}))
             }
 
-            rt().block_on(cmd.into_future()).map_err(PythonError::from)
-=======
             rt().block_on(cmd.into_future())
                 .map_err(PythonError::from)
                 .map_err(PyErr::from)
->>>>>>> 51318505
         })?;
         self.set_state(table.state)?;
         Ok(())
@@ -787,17 +771,13 @@
                 cmd = cmd.with_commit_properties(commit_properties);
             }
 
-<<<<<<< HEAD
             if self._config.root_url.starts_with("lakefs://") {
                 cmd = cmd.with_pre_execute_handler(Arc::new(LakeFSPreExecuteHandler {}))
             }
 
-            rt().block_on(cmd.into_future()).map_err(PythonError::from)
-=======
             rt().block_on(cmd.into_future())
                 .map_err(PythonError::from)
                 .map_err(PyErr::from)
->>>>>>> 51318505
         })?;
         self.set_state(table.state)?;
         Ok(())
@@ -823,17 +803,13 @@
                 cmd = cmd.with_commit_properties(commit_properties);
             }
 
-<<<<<<< HEAD
             if self._config.root_url.starts_with("lakefs://") {
                 cmd = cmd.with_pre_execute_handler(Arc::new(LakeFSPreExecuteHandler {}))
             }
 
-            rt().block_on(cmd.into_future()).map_err(PythonError::from)
-=======
             rt().block_on(cmd.into_future())
                 .map_err(PythonError::from)
                 .map_err(PyErr::from)
->>>>>>> 51318505
         })?;
         self.set_state(table.state)?;
         Ok(())
@@ -1303,11 +1279,7 @@
 
     pub fn get_py_storage_backend(&self) -> PyResult<filesystem::DeltaFileSystemHandler> {
         Ok(filesystem::DeltaFileSystemHandler {
-<<<<<<< HEAD
             inner: self._table.reading_object_store(),
-=======
-            inner: self.object_store()?,
->>>>>>> 51318505
             config: self._config.clone(),
             known_sizes: None,
         })
@@ -1394,17 +1366,13 @@
                 cmd = cmd.with_commit_properties(commit_properties);
             }
 
-<<<<<<< HEAD
             if self._config.root_url.starts_with("lakefs://") {
                 cmd = cmd.with_pre_execute_handler(Arc::new(LakeFSPreExecuteHandler {}))
             }
 
-            rt().block_on(cmd.into_future()).map_err(PythonError::from)
-=======
             rt().block_on(cmd.into_future())
                 .map_err(PythonError::from)
                 .map_err(PyErr::from)
->>>>>>> 51318505
         })?;
         self.set_state(table.state)?;
         Ok(serde_json::to_string(&metrics).unwrap())
