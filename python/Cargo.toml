[package]
name = "deltalake-python"
<<<<<<< HEAD
version = "0.16.0"
=======
version = "0.15.3"
>>>>>>> 647da956
authors = ["Qingping Hou <dave2008713@gmail.com>", "Will Jones <willjones127@gmail.com>"]
homepage = "https://github.com/delta-io/delta-rs"
license = "Apache-2.0"
description = "Native Delta Lake Python binding based on delta-rs with Pandas integration"
readme = "README.md"
edition = "2021"
keywords = ["deltalake", "delta", "datalake", "pandas", "arrow"]

[lib]
name = "deltalake"
crate-type = ["cdylib"]
doc = false

[dependencies]
# arrow
arrow-schema = { workspace = true, features = ["serde"] }

# serde
serde = { workspace = true }
serde_json = { workspace = true }

# "stdlib"
chrono = { workspace = true }
env_logger = "0"
lazy_static = "1"
regex = { workspace = true }
thiserror = { workspace = true }

# runtime
futures = { workspace = true }
num_cpus = { workspace = true }
tokio = { workspace = true, features = ["rt-multi-thread"] }

# reqwest is pulled in by azure sdk, but not used by python binding itself
# for binary wheel best practice, statically link openssl
reqwest = { version = "*", features = ["native-tls-vendored"] }

[dependencies.pyo3]
version = "0.20"
features = ["extension-module", "abi3", "abi3-py38"]

[dependencies.deltalake]
path = "../crates/deltalake"
version = "0"
features = ["azure", "gcs", "python", "datafusion", "unity-experimental"]

[features]
default = ["rustls"]
native-tls = ["deltalake/s3-native-tls", "deltalake/glue"]
rustls = ["deltalake/s3", "deltalake/glue"]<|MERGE_RESOLUTION|>--- conflicted
+++ resolved
@@ -1,10 +1,6 @@
 [package]
 name = "deltalake-python"
-<<<<<<< HEAD
-version = "0.16.0"
-=======
 version = "0.15.3"
->>>>>>> 647da956
 authors = ["Qingping Hou <dave2008713@gmail.com>", "Will Jones <willjones127@gmail.com>"]
 homepage = "https://github.com/delta-io/delta-rs"
 license = "Apache-2.0"
