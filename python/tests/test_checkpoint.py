import datetime as dt
import os
import pathlib
import shutil
from datetime import date, datetime, timedelta

import pyarrow as pa
import pyarrow.parquet as pq
import pytest

from deltalake import DeltaTable, write_deltalake


def test_checkpoint(tmp_path: pathlib.Path, sample_data: pa.Table):
    tmp_table_path = tmp_path / "path" / "to" / "table"
    checkpoint_path = tmp_table_path / "_delta_log" / "_last_checkpoint"
    last_checkpoint_path = (
        tmp_table_path / "_delta_log" / "00000000000000000000.checkpoint.parquet"
    )

    # TODO: Include binary after fixing issue "Json error: binary type is not supported"
    sample_data = sample_data.drop(["binary"])
    write_deltalake(str(tmp_table_path), sample_data)

    assert not checkpoint_path.exists()

    delta_table = DeltaTable(str(tmp_table_path))
    delta_table.create_checkpoint()

    assert last_checkpoint_path.exists()
    assert checkpoint_path.exists()


def setup_cleanup_metadata(tmp_path: pathlib.Path, sample_data: pa.Table):
    tmp_table_path = tmp_path / "path" / "to" / "table"
    first_log_path = tmp_table_path / "_delta_log" / "00000000000000000000.json"
    first_failed_log_path = (
        tmp_table_path / "_delta_log" / "00000000000000000000.json.tmp"
    )
    second_log_path = tmp_table_path / "_delta_log" / "00000000000000000001.json"
    second_failed_log_path = (
        tmp_table_path / "_delta_log" / "00000000000000000002.json.tmp"
    )
    third_log_path = tmp_table_path / "_delta_log" / "00000000000000000002.json"

    # TODO: Include binary after fixing issue "Json error: binary type is not supported"
    sample_data = sample_data.drop(["binary"])

    # Create few log files
    write_deltalake(str(tmp_table_path), sample_data)
    write_deltalake(str(tmp_table_path), sample_data, mode="overwrite")
    delta_table = DeltaTable(str(tmp_table_path))
    delta_table.delete()

    # Create failed json commit
    shutil.copy(str(first_log_path), str(first_failed_log_path))
    shutil.copy(str(third_log_path), str(second_failed_log_path))

    # Move first failed log entry timestamp back in time for more than 30 days
    old_ts = (dt.datetime.now() - dt.timedelta(days=31)).timestamp()
    os.utime(first_failed_log_path, (old_ts, old_ts))

    # Move first log entry timestamp back in time for more than 30 days
    old_ts = (dt.datetime.now() - dt.timedelta(days=31)).timestamp()
    os.utime(first_log_path, (old_ts, old_ts))

    # Move second log entry timestamp back in time for a minute
    near_ts = (dt.datetime.now() - dt.timedelta(minutes=1)).timestamp()
    os.utime(second_log_path, (near_ts, near_ts))

    assert first_log_path.exists()
    assert first_failed_log_path.exists()
    assert second_log_path.exists()
    assert third_log_path.exists()
    assert second_failed_log_path.exists()
    return delta_table


def test_cleanup_metadata(tmp_path: pathlib.Path, sample_data: pa.Table):
    delta_table = setup_cleanup_metadata(tmp_path, sample_data)
    delta_table.create_checkpoint()
    delta_table.cleanup_metadata()

    tmp_table_path = tmp_path / "path" / "to" / "table"
    first_failed_log_path = (
        tmp_table_path / "_delta_log" / "00000000000000000000.json.tmp"
    )
    first_log_path = tmp_table_path / "_delta_log" / "00000000000000000000.json"
    second_log_path = tmp_table_path / "_delta_log" / "00000000000000000001.json"
    second_failed_log_path = (
        tmp_table_path / "_delta_log" / "00000000000000000002.json.tmp"
    )
    third_log_path = tmp_table_path / "_delta_log" / "00000000000000000002.json"

    assert not first_log_path.exists()
    assert not first_failed_log_path.exists()
    assert second_log_path.exists()
    assert third_log_path.exists()
    assert second_failed_log_path.exists()


def test_cleanup_metadata_no_checkpoint(tmp_path: pathlib.Path, sample_data: pa.Table):
    delta_table = setup_cleanup_metadata(tmp_path, sample_data)
    delta_table.cleanup_metadata()

    tmp_table_path = tmp_path / "path" / "to" / "table"
    first_failed_log_path = (
        tmp_table_path / "_delta_log" / "00000000000000000000.json.tmp"
    )
    first_log_path = tmp_table_path / "_delta_log" / "00000000000000000000.json"
    second_log_path = tmp_table_path / "_delta_log" / "00000000000000000001.json"
    second_failed_log_path = (
        tmp_table_path / "_delta_log" / "00000000000000000002.json.tmp"
    )
    third_log_path = tmp_table_path / "_delta_log" / "00000000000000000002.json"

    assert first_log_path.exists()
    assert first_failed_log_path.exists()
    assert second_log_path.exists()
    assert third_log_path.exists()
    assert second_failed_log_path.exists()


def test_features_maintained_after_checkpoint(tmp_path: pathlib.Path):
    from datetime import datetime

    data = pa.table(
        {
            "timestamp": pa.array([datetime(2022, 1, 1)]),
        }
    )
    write_deltalake(tmp_path, data)

    dt = DeltaTable(tmp_path)
    current_protocol = dt.protocol()

    dt.create_checkpoint()

    dt = DeltaTable(tmp_path)
    protocol_after_checkpoint = dt.protocol()

    assert protocol_after_checkpoint.reader_features == ["timestampNtz"]
    assert current_protocol == protocol_after_checkpoint


def test_features_null_on_below_v3_v7(tmp_path: pathlib.Path):
    data = pa.table(
        {
            "int": pa.array([1]),
        }
    )
    write_deltalake(tmp_path, data)

    dt = DeltaTable(tmp_path)
    current_protocol = dt.protocol()

    dt.create_checkpoint()

    dt = DeltaTable(tmp_path)
    protocol_after_checkpoint = dt.protocol()

    assert protocol_after_checkpoint.reader_features is None
    assert protocol_after_checkpoint.writer_features is None
    assert current_protocol == protocol_after_checkpoint

    checkpoint = pq.read_table(
        os.path.join(tmp_path, "_delta_log/00000000000000000000.checkpoint.parquet")
    )

    assert checkpoint["protocol"][0]["writerFeatures"].as_py() is None
    assert checkpoint["protocol"][0]["readerFeatures"].as_py() is None


<<<<<<< HEAD
@pytest.fixture
def sample_all_types():
    from datetime import timezone

    nrows = 5
    return pa.table(
        {
            "utf8": pa.array([str(x) for x in range(nrows)]),
            "int64": pa.array(list(range(nrows)), pa.int64()),
            "int32": pa.array(list(range(nrows)), pa.int32()),
            "int16": pa.array(list(range(nrows)), pa.int16()),
            "int8": pa.array(list(range(nrows)), pa.int8()),
            "float32": pa.array([float(x) for x in range(nrows)], pa.float32()),
            "float64": pa.array([float(x) for x in range(nrows)], pa.float64()),
            "bool": pa.array([x % 2 == 0 for x in range(nrows)]),
            "binary": pa.array([str(x).encode() for x in range(nrows)]),
            # "decimal": pa.array([Decimal("10.000") + x for x in range(nrows)]), # Some issue with decimal and Rust engine at the moment.
            "date32": pa.array(
                [date(2022, 1, 1) + timedelta(days=x) for x in range(nrows)]
            ),
            "timestampNtz": pa.array(
                [datetime(2022, 1, 1) + timedelta(hours=x) for x in range(nrows)]
            ),
            "timestamp": pa.array(
                [
                    datetime(2022, 1, 1, tzinfo=timezone.utc) + timedelta(hours=x)
                    for x in range(nrows)
                ]
            ),
            "struct": pa.array([{"x": x, "y": str(x)} for x in range(nrows)]),
            "list": pa.array([list(range(x + 1)) for x in range(nrows)]),
        }
    )


@pytest.mark.parametrize(
    "engine,part_col",
    [
        ("rust", "timestampNtz"),
        ("rust", "timestamp"),
        ("pyarrow", "timestampNtz"),
        pytest.param(
            "pyarrow",
            "timestamp",
            marks=pytest.mark.skip(
                "Pyarrow serialization of UTC datetimes is incorrect, it appends a 'Z' at the end."
            ),
        ),
    ],
)
def test_checkpoint_partition_timestamp_2380(
    tmp_path: pathlib.Path, sample_all_types: pa.Table, part_col: str, engine: str
):
    tmp_table_path = tmp_path / "path" / "to" / "table"
    checkpoint_path = tmp_table_path / "_delta_log" / "_last_checkpoint"
    last_checkpoint_path = (
        tmp_table_path / "_delta_log" / "00000000000000000000.checkpoint.parquet"
    )

    # TODO: Include binary after fixing issue "Json error: binary type is not supported"
    sample_data = sample_all_types.drop(["binary"])
    write_deltalake(
        str(tmp_table_path),
        sample_data,
        partition_by=[part_col],
        engine=engine,  # type: ignore
    )

    assert not checkpoint_path.exists()

    delta_table = DeltaTable(str(tmp_table_path))

    delta_table.create_checkpoint()

    assert last_checkpoint_path.exists()
    assert checkpoint_path.exists()
=======
def test_checkpoint_post_commit_config(tmp_path: pathlib.Path, sample_data: pa.Table):
    """Checks whether checkpoints are properly written based on commit_interval"""
    tmp_table_path = tmp_path / "path" / "to" / "table"
    checkpoint_path = tmp_table_path / "_delta_log" / "_last_checkpoint"
    first_checkpoint_path = (
        tmp_table_path / "_delta_log" / "00000000000000000004.checkpoint.parquet"
    )
    second_checkpoint_path = (
        tmp_table_path / "_delta_log" / "00000000000000000009.checkpoint.parquet"
    )

    # TODO: Include binary after fixing issue "Json error: binary type is not supported"
    sample_data = sample_data.drop(["binary"])
    for i in range(2):
        write_deltalake(
            str(tmp_table_path),
            sample_data,
            mode="append",
            configuration={"delta.checkpointInterval": "5"},
        )

    assert not checkpoint_path.exists()
    assert not first_checkpoint_path.exists()
    assert not second_checkpoint_path.exists()

    for i in range(10):
        write_deltalake(
            str(tmp_table_path),
            sample_data,
            mode="append",
            configuration={"delta.checkpointInterval": "5"},
        )

    assert checkpoint_path.exists()
    assert first_checkpoint_path.exists()
    assert second_checkpoint_path.exists()

    for i in range(12):
        if i in [4, 9]:
            continue
        random_checkpoint_path = (
            tmp_table_path / "_delta_log" / f"{str(i).zfill(20)}.checkpoint.parquet"
        )
        assert not random_checkpoint_path.exists()

    dt = DeltaTable(str(tmp_table_path))
    assert dt.version() == 11


def test_checkpoint_post_commit_config_multiple_operations(
    tmp_path: pathlib.Path, sample_data: pa.Table
):
    """Checks whether checkpoints are properly written based on commit_interval"""
    tmp_table_path = tmp_path / "path" / "to" / "table"
    checkpoint_path = tmp_table_path / "_delta_log" / "_last_checkpoint"
    first_checkpoint_path = (
        tmp_table_path / "_delta_log" / "00000000000000000004.checkpoint.parquet"
    )
    second_checkpoint_path = (
        tmp_table_path / "_delta_log" / "00000000000000000009.checkpoint.parquet"
    )

    # TODO: Include binary after fixing issue "Json error: binary type is not supported"
    sample_data = sample_data.drop(["binary", "decimal"])
    for i in range(4):
        write_deltalake(
            str(tmp_table_path),
            sample_data,
            mode="append",
            configuration={"delta.checkpointInterval": "5"},
        )

    assert not checkpoint_path.exists()
    assert not first_checkpoint_path.exists()
    assert not second_checkpoint_path.exists()

    dt = DeltaTable(str(tmp_table_path))

    dt.optimize.compact()

    assert checkpoint_path.exists()
    assert first_checkpoint_path.exists()

    for i in range(4):
        write_deltalake(
            str(tmp_table_path),
            sample_data,
            mode="append",
            configuration={"delta.checkpointInterval": "5"},
        )

    dt = DeltaTable(str(tmp_table_path))
    dt.delete()

    assert second_checkpoint_path.exists()

    for i in range(12):
        if i in [4, 9]:
            continue
        random_checkpoint_path = (
            tmp_table_path / "_delta_log" / f"{str(i).zfill(20)}.checkpoint.parquet"
        )
        assert not random_checkpoint_path.exists()

    delta_table = DeltaTable(str(tmp_table_path))
    assert delta_table.version() == 9
>>>>>>> 5eade5e1
<|MERGE_RESOLUTION|>--- conflicted
+++ resolved
@@ -171,7 +171,6 @@
     assert checkpoint["protocol"][0]["readerFeatures"].as_py() is None
 
 
-<<<<<<< HEAD
 @pytest.fixture
 def sample_all_types():
     from datetime import timezone
@@ -248,7 +247,7 @@
 
     assert last_checkpoint_path.exists()
     assert checkpoint_path.exists()
-=======
+
 def test_checkpoint_post_commit_config(tmp_path: pathlib.Path, sample_data: pa.Table):
     """Checks whether checkpoints are properly written based on commit_interval"""
     tmp_table_path = tmp_path / "path" / "to" / "table"
@@ -355,4 +354,4 @@
 
     delta_table = DeltaTable(str(tmp_table_path))
     assert delta_table.version() == 9
->>>>>>> 5eade5e1
+    