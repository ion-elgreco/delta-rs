//! Actions included in Delta table transaction logs

#![allow(non_camel_case_types)]

pub mod checkpoints;
mod parquet_read;
mod time_utils;

use arrow_schema::ArrowError;
use futures::StreamExt;
use lazy_static::lazy_static;
use object_store::{path::Path, Error as ObjectStoreError, ObjectStore};
use regex::Regex;
use serde::{Deserialize, Serialize};
use serde_json::Value;
use std::borrow::Borrow;
use std::collections::HashMap;
use std::hash::{Hash, Hasher};
use std::mem::take;
use std::str::FromStr;
use tracing::{debug, error};

use crate::errors::{DeltaResult, DeltaTableError};
use crate::kernel::{Add, CommitInfo, Metadata, Protocol, Remove};
use crate::logstore::LogStore;
use crate::table::CheckPoint;

/// Error returned when an invalid Delta log action is encountered.
#[allow(missing_docs)]
#[derive(thiserror::Error, Debug)]
pub enum ProtocolError {
    #[error("Table state does not contain metadata")]
    NoMetaData,

    #[error("Checkpoint file not found")]
    CheckpointNotFound,

    #[error("End of transaction log")]
    EndOfLog,

    /// The action contains an invalid field.
    #[error("Invalid action field: {0}")]
    InvalidField(String),

    /// A parquet log checkpoint file contains an invalid action.
    #[error("Invalid action in parquet row: {0}")]
    InvalidRow(String),

    /// A transaction log contains invalid deletion vector storage type
    #[error("Invalid deletion vector storage type: {0}")]
    InvalidDeletionVectorStorageType(String),

    /// A generic action error. The wrapped error string describes the details.
    #[error("Generic action error: {0}")]
    Generic(String),

    /// Error returned when parsing checkpoint parquet using the parquet crate.
    #[error("Failed to parse parquet checkpoint: {source}")]
    ParquetParseError {
        /// Parquet error details returned when parsing the checkpoint parquet
        #[from]
        source: parquet::errors::ParquetError,
    },

    /// Faild to serialize operation
    #[error("Failed to serialize operation: {source}")]
    SerializeOperation {
        #[from]
        /// The source error
        source: serde_json::Error,
    },

    /// Error returned when converting the schema to Arrow format failed.
    #[error("Failed to convert into Arrow schema: {}", .source)]
    Arrow {
        /// Arrow error details returned when converting the schema in Arrow format failed
        #[from]
        source: ArrowError,
    },

    /// Passthrough error returned when calling ObjectStore.
    #[error("ObjectStoreError: {source}")]
    ObjectStore {
        /// The source ObjectStoreError.
        #[from]
        source: ObjectStoreError,
    },

    #[error("Io: {source}")]
    IO {
        #[from]
        source: std::io::Error,
    },

    #[error("Kernel: {source}")]
    Kernel {
        #[from]
        source: crate::kernel::Error,
    },
}

/// Struct used to represent minValues and maxValues in add action statistics.
#[derive(Serialize, Deserialize, Debug, PartialEq, Eq)]
#[serde(untagged)]
pub enum ColumnValueStat {
    /// Composite HashMap representation of statistics.
    Column(HashMap<String, ColumnValueStat>),
    /// Json representation of statistics.
    Value(Value),
}

impl ColumnValueStat {
    /// Returns the HashMap representation of the ColumnValueStat.
    pub fn as_column(&self) -> Option<&HashMap<String, ColumnValueStat>> {
        match self {
            ColumnValueStat::Column(m) => Some(m),
            _ => None,
        }
    }

    /// Returns the serde_json representation of the ColumnValueStat.
    pub fn as_value(&self) -> Option<&Value> {
        match self {
            ColumnValueStat::Value(v) => Some(v),
            _ => None,
        }
    }
}

/// Struct used to represent nullCount in add action statistics.
#[derive(Serialize, Deserialize, Debug, PartialEq, Eq)]
#[serde(untagged)]
pub enum ColumnCountStat {
    /// Composite HashMap representation of statistics.
    Column(HashMap<String, ColumnCountStat>),
    /// Json representation of statistics.
    Value(i64),
}

impl ColumnCountStat {
    /// Returns the HashMap representation of the ColumnCountStat.
    pub fn as_column(&self) -> Option<&HashMap<String, ColumnCountStat>> {
        match self {
            ColumnCountStat::Column(m) => Some(m),
            _ => None,
        }
    }

    /// Returns the serde_json representation of the ColumnCountStat.
    pub fn as_value(&self) -> Option<i64> {
        match self {
            ColumnCountStat::Value(v) => Some(*v),
            _ => None,
        }
    }
}

/// Statistics associated with Add actions contained in the Delta log.
#[derive(Serialize, Deserialize, Debug, Default, PartialEq, Eq)]
#[serde(rename_all = "camelCase")]
pub struct Stats {
    /// Number of records in the file associated with the log action.
    pub num_records: i64,

    // start of per column stats
    /// Contains a value smaller than all values present in the file for all columns.
    pub min_values: HashMap<String, ColumnValueStat>,
    /// Contains a value larger than all values present in the file for all columns.
    pub max_values: HashMap<String, ColumnValueStat>,
    /// The number of null values for all columns.
    pub null_count: HashMap<String, ColumnCountStat>,
}

/// Statistics associated with Add actions contained in the Delta log.
/// min_values, max_values and null_count are optional to allow them to be missing
#[derive(Serialize, Deserialize, Debug, Default, PartialEq, Eq)]
#[serde(rename_all = "camelCase")]
struct PartialStats {
    /// Number of records in the file associated with the log action.
    pub num_records: i64,

    // start of per column stats
    /// Contains a value smaller than all values present in the file for all columns.
    pub min_values: Option<HashMap<String, ColumnValueStat>>,
    /// Contains a value larger than all values present in the file for all columns.
    pub max_values: Option<HashMap<String, ColumnValueStat>>,
    /// The number of null values for all columns.
    pub null_count: Option<HashMap<String, ColumnCountStat>>,
}

impl PartialStats {
    /// Fills in missing HashMaps
    pub fn as_stats(&mut self) -> Stats {
        let min_values = take(&mut self.min_values);
        let max_values = take(&mut self.max_values);
        let null_count = take(&mut self.null_count);
        Stats {
            num_records: self.num_records,
            min_values: match min_values {
                Some(minv) => minv,
                None => HashMap::default(),
            },
            max_values: match max_values {
                Some(maxv) => maxv,
                None => HashMap::default(),
            },
            null_count: match null_count {
                Some(nc) => nc,
                None => HashMap::default(),
            },
        }
    }
}

/// File stats parsed from raw parquet format.
#[derive(Debug, Default)]
pub struct StatsParsed {
    /// Number of records in the file associated with the log action.
    pub num_records: i64,

    // start of per column stats
    /// Contains a value smaller than all values present in the file for all columns.
    pub min_values: HashMap<String, parquet::record::Field>,
    /// Contains a value larger than all values present in the file for all columns.
    /// Contains a value larger than all values present in the file for all columns.
    pub max_values: HashMap<String, parquet::record::Field>,
    /// The number of null values for all columns.
    pub null_count: HashMap<String, i64>,
}

impl Hash for Add {
    fn hash<H: Hasher>(&self, state: &mut H) {
        self.path.hash(state);
    }
}

impl PartialEq for Add {
    fn eq(&self, other: &Self) -> bool {
        self.path == other.path
            && self.size == other.size
            && self.partition_values == other.partition_values
            && self.modification_time == other.modification_time
            && self.data_change == other.data_change
            && self.stats == other.stats
            && self.tags == other.tags
            && self.deletion_vector == other.deletion_vector
    }
}

impl Eq for Add {}

impl Add {
    /// Get whatever stats are available. Uses (parquet struct) parsed_stats if present falling back to json stats.
    pub(crate) fn get_stats(&self) -> Result<Option<Stats>, serde_json::error::Error> {
        match self.get_stats_parsed() {
            Ok(Some(stats)) => Ok(Some(stats)),
            Ok(None) => self.get_json_stats(),
            Err(e) => {
                error!(
                    "Error when reading parquet stats {:?} {e}. Attempting to read json stats",
                    self.stats_parsed
                );
                self.get_json_stats()
            }
        }
    }

    /// Returns the serde_json representation of stats contained in the action if present.
    /// Since stats are defined as optional in the protocol, this may be None.
    fn get_json_stats(&self) -> Result<Option<Stats>, serde_json::error::Error> {
        let ps: Result<Option<PartialStats>, serde_json::error::Error> = self
            .stats
            .as_ref()
            .map_or(Ok(None), |s| serde_json::from_str(s));

        match ps {
            Ok(Some(mut partial)) => Ok(Some(partial.as_stats())),
            Ok(None) => Ok(None),
            Err(e) => Err(e),
        }
    }
}

impl Hash for Remove {
    fn hash<H: Hasher>(&self, state: &mut H) {
        self.path.hash(state);
    }
}

/// Borrow `Remove` as str so we can look at tombstones hashset in `DeltaTableState` by using
/// a path from action `Add`.
impl Borrow<str> for Remove {
    fn borrow(&self) -> &str {
        self.path.as_ref()
    }
}

impl PartialEq for Remove {
    fn eq(&self, other: &Self) -> bool {
        self.path == other.path
            && self.deletion_timestamp == other.deletion_timestamp
            && self.data_change == other.data_change
            && self.extended_file_metadata == other.extended_file_metadata
            && self.partition_values == other.partition_values
            && self.size == other.size
            && self.tags == other.tags
            && self.deletion_vector == other.deletion_vector
    }
}

#[allow(clippy::large_enum_variant)]
#[derive(Serialize, Deserialize, Debug, Clone)]
#[serde(rename_all = "camelCase")]
/// Used to record the operations performed to the Delta Log
pub struct MergePredicate {
    /// The type of merge operation performed
    pub action_type: String,
    /// The predicate used for the merge operation
    #[serde(skip_serializing_if = "Option::is_none")]
    pub predicate: Option<String>,
}

/// Operation performed when creating a new log entry with one or more actions.
/// This is a key element of the `CommitInfo` action.
#[allow(clippy::large_enum_variant)]
#[derive(Serialize, Deserialize, Debug, Clone)]
#[serde(rename_all = "camelCase")]
pub enum DeltaOperation {
    /// Represents a Delta `Create` operation.
    /// Would usually only create the table, if also data is written,
    /// a `Write` operations is more appropriate
    Create {
        /// The save mode used during the create.
        mode: SaveMode,
        /// The storage location of the new table
        location: String,
        /// The min reader and writer protocol versions of the table
        protocol: Protocol,
        /// Metadata associated with the new table
        metadata: Metadata,
    },

    /// Represents a Delta `Write` operation.
    /// Write operations will typically only include `Add` actions.
    #[serde(rename_all = "camelCase")]
    Write {
        /// The save mode used during the write.
        mode: SaveMode,
        /// The columns the write is partitioned by.
        partition_by: Option<Vec<String>>,
        /// The predicate used during the write.
        predicate: Option<String>,
    },

    /// Delete data matching predicate from delta table
    Delete {
        /// The condition the to be deleted data must match
        predicate: Option<String>,
    },

    /// Update data matching predicate from delta table
    Update {
        /// The update predicate
        predicate: Option<String>,
    },
    /// Add constraints to a table
    AddConstraint {
        /// Constraints name
        name: String,
        /// Expression to check against
        expr: String,
    },

    /// Drops constraints from a table
    DropConstraint {
        /// Constraints name
        name: String,
    },

    /// Merge data with a source data with the following predicate
    #[serde(rename_all = "camelCase")]
    Merge {
        /// The merge predicate
        predicate: Option<String>,

        /// Match operations performed
        matched_predicates: Vec<MergePredicate>,

        /// Not Match operations performed
        not_matched_predicates: Vec<MergePredicate>,

        /// Not Match by Source operations performed
        not_matched_by_source_predicates: Vec<MergePredicate>,
    },

    /// Represents a Delta `StreamingUpdate` operation.
    #[serde(rename_all = "camelCase")]
    StreamingUpdate {
        /// The output mode the streaming writer is using.
        output_mode: OutputMode,
        /// The query id of the streaming writer.
        query_id: String,
        /// The epoch id of the written micro-batch.
        epoch_id: i64,
    },

    #[serde(rename_all = "camelCase")]
    /// Represents a `Optimize` operation
    Optimize {
        // TODO: Create a string representation of the filter passed to optimize
        /// The filter used to determine which partitions to filter
        predicate: Option<String>,
        /// Target optimize size
        target_size: i64,
    },
    #[serde(rename_all = "camelCase")]
    /// Represents a `FileSystemCheck` operation
    FileSystemCheck {},

    /// Represents a `Restore` operation
    Restore {
        /// Version to restore
        version: Option<i64>,
        ///Datetime to restore
        datetime: Option<i64>,
    }, // TODO: Add more operations

    #[serde(rename_all = "camelCase")]
    /// Represents the start of `Vacuum` operation
    VacuumStart {
        /// Whether the retention check is enforced
        retention_check_enabled: bool,
        /// The specified retetion period in milliseconds
        specified_retention_millis: Option<i64>,
        /// The default delta table retention milliseconds policy
        default_retention_millis: i64,
    },

    /// Represents the end of `Vacuum` operation
    VacuumEnd {
        /// The status of the operation
        status: String,
    },

    /// Unset table properties
    UnsetTableProperties {
        /// Names of unsetted table properties
        properties: Vec<String>,
    },
}

impl DeltaOperation {
    /// A human readable name for the operation
    pub fn name(&self) -> &str {
        // operation names taken from https://learn.microsoft.com/en-us/azure/databricks/delta/history#--operation-metrics-keys
        match &self {
            DeltaOperation::Create {
                mode: SaveMode::Overwrite,
                ..
            } => "CREATE OR REPLACE TABLE",
            DeltaOperation::Create { .. } => "CREATE TABLE",
            DeltaOperation::Write { .. } => "WRITE",
            DeltaOperation::Delete { .. } => "DELETE",
            DeltaOperation::Update { .. } => "UPDATE",
            DeltaOperation::Merge { .. } => "MERGE",
            DeltaOperation::StreamingUpdate { .. } => "STREAMING UPDATE",
            DeltaOperation::Optimize { .. } => "OPTIMIZE",
            DeltaOperation::FileSystemCheck { .. } => "FSCK",
            DeltaOperation::Restore { .. } => "RESTORE",
            DeltaOperation::VacuumStart { .. } => "VACUUM START",
            DeltaOperation::VacuumEnd { .. } => "VACUUM END",
            DeltaOperation::AddConstraint { .. } => "ADD CONSTRAINT",
<<<<<<< HEAD
            DeltaOperation::UnsetTableProperties { .. } => "UNSET TBLPROPERTIES",
=======
            DeltaOperation::DropConstraint { .. } => "DROP CONSTRAINT",
>>>>>>> cedf6dde
        }
    }

    /// Parameters configured for operation.
    pub fn operation_parameters(&self) -> DeltaResult<HashMap<String, Value>> {
        if let Some(Some(Some(map))) = serde_json::to_value(self)
            .map_err(|err| ProtocolError::SerializeOperation { source: err })?
            .as_object()
            .map(|p| p.values().next().map(|q| q.as_object()))
        {
            Ok(map
                .iter()
                .filter(|item| !item.1.is_null())
                .map(|(k, v)| {
                    (
                        k.to_owned(),
                        serde_json::Value::String(if v.is_string() {
                            String::from(v.as_str().unwrap())
                        } else {
                            v.to_string()
                        }),
                    )
                })
                .collect())
        } else {
            Err(ProtocolError::Generic(
                "Operation parameters serialized into unexpected shape".into(),
            )
            .into())
        }
    }

    /// Denotes if the operation changes the data contained in the table
    pub fn changes_data(&self) -> bool {
        match self {
            Self::Optimize { .. }
            | Self::VacuumStart { .. }
            | Self::VacuumEnd { .. }
            | Self::AddConstraint { .. }
<<<<<<< HEAD
            | Self::UnsetTableProperties { .. } => false,
=======
            | Self::DropConstraint { .. } => false,
>>>>>>> cedf6dde
            Self::Create { .. }
            | Self::FileSystemCheck {}
            | Self::StreamingUpdate { .. }
            | Self::Write { .. }
            | Self::Delete { .. }
            | Self::Merge { .. }
            | Self::Update { .. }
            | Self::Restore { .. } => true,
        }
    }

    /// Retrieve basic commit information to be added to Delta commits
    pub fn get_commit_info(&self) -> CommitInfo {
        // TODO infer additional info from operation parameters ...
        CommitInfo {
            operation: Some(self.name().into()),
            operation_parameters: self.operation_parameters().ok(),
            ..Default::default()
        }
    }

    /// Get predicate expression applied when the operation reads data from the table.
    pub fn read_predicate(&self) -> Option<String> {
        match self {
            // TODO add more operations
            Self::Write { predicate, .. } => predicate.clone(),
            Self::Delete { predicate, .. } => predicate.clone(),
            Self::Update { predicate, .. } => predicate.clone(),
            Self::Merge { predicate, .. } => predicate.clone(),
            _ => None,
        }
    }

    /// Denotes if the operation reads the entire table
    pub fn read_whole_table(&self) -> bool {
        match self {
            // TODO just adding one operation example, as currently none of the
            // implemented operations scan the entire table.
            Self::Write { predicate, .. } if predicate.is_none() => false,
            _ => false,
        }
    }
}

/// The SaveMode used when performing a DeltaOperation
#[derive(Serialize, Deserialize, Debug, Clone, PartialEq, Eq)]
pub enum SaveMode {
    /// Files will be appended to the target location.
    Append,
    /// The target location will be overwritten.
    Overwrite,
    /// If files exist for the target, the operation must fail.
    ErrorIfExists,
    /// If files exist for the target, the operation must not proceed or change any data.
    Ignore,
}

impl FromStr for SaveMode {
    type Err = DeltaTableError;

    fn from_str(s: &str) -> DeltaResult<Self> {
        match s.to_ascii_lowercase().as_str() {
            "append" => Ok(SaveMode::Append),
            "overwrite" => Ok(SaveMode::Overwrite),
            "error" => Ok(SaveMode::ErrorIfExists),
            "ignore" => Ok(SaveMode::Ignore),
            _ => Err(DeltaTableError::Generic(format!(
                "Invalid save mode provided: {}, only these are supported: ['append', 'overwrite', 'error', 'ignore']",
                s
            ))),
        }
    }
}

/// The OutputMode used in streaming operations.
#[derive(Serialize, Deserialize, Debug, Clone)]
pub enum OutputMode {
    /// Only new rows will be written when new data is available.
    Append,
    /// The full output (all rows) will be written whenever new data is available.
    Complete,
    /// Only rows with updates will be written when new or changed data is available.
    Update,
}

pub(crate) async fn get_last_checkpoint(
    log_store: &dyn LogStore,
) -> Result<CheckPoint, ProtocolError> {
    let last_checkpoint_path = Path::from_iter(["_delta_log", "_last_checkpoint"]);
    debug!("loading checkpoint from {last_checkpoint_path}");
    match log_store.object_store().get(&last_checkpoint_path).await {
        Ok(data) => Ok(serde_json::from_slice(&data.bytes().await?)?),
        Err(ObjectStoreError::NotFound { .. }) => {
            match find_latest_check_point_for_version(log_store, i64::MAX).await {
                Ok(Some(cp)) => Ok(cp),
                _ => Err(ProtocolError::CheckpointNotFound),
            }
        }
        Err(err) => Err(ProtocolError::ObjectStore { source: err }),
    }
}

pub(crate) async fn find_latest_check_point_for_version(
    log_store: &dyn LogStore,
    version: i64,
) -> Result<Option<CheckPoint>, ProtocolError> {
    lazy_static! {
        static ref CHECKPOINT_REGEX: Regex =
            Regex::new(r"^_delta_log/(\d{20})\.checkpoint\.parquet$").unwrap();
        static ref CHECKPOINT_PARTS_REGEX: Regex =
            Regex::new(r"^_delta_log/(\d{20})\.checkpoint\.\d{10}\.(\d{10})\.parquet$").unwrap();
    }

    let mut cp: Option<CheckPoint> = None;
    let object_store = log_store.object_store();
    let mut stream = object_store.list(Some(log_store.log_path()));

    while let Some(obj_meta) = stream.next().await {
        // Exit early if any objects can't be listed.
        // We exclude the special case of a not found error on some of the list entities.
        // This error mainly occurs for local stores when a temporary file has been deleted by
        // concurrent writers or if the table is vacuumed by another client.
        let obj_meta = match obj_meta {
            Ok(meta) => Ok(meta),
            Err(ObjectStoreError::NotFound { .. }) => continue,
            Err(err) => Err(err),
        }?;
        if let Some(captures) = CHECKPOINT_REGEX.captures(obj_meta.location.as_ref()) {
            let curr_ver_str = captures.get(1).unwrap().as_str();
            let curr_ver: i64 = curr_ver_str.parse().unwrap();
            if curr_ver > version {
                // skip checkpoints newer than max version
                continue;
            }
            if cp.is_none() || curr_ver > cp.unwrap().version {
                cp = Some(CheckPoint::new(curr_ver, 0, None));
            }
            continue;
        }

        if let Some(captures) = CHECKPOINT_PARTS_REGEX.captures(obj_meta.location.as_ref()) {
            let curr_ver_str = captures.get(1).unwrap().as_str();
            let curr_ver: i64 = curr_ver_str.parse().unwrap();
            if curr_ver > version {
                // skip checkpoints newer than max version
                continue;
            }
            if cp.is_none() || curr_ver > cp.unwrap().version {
                let parts_str = captures.get(2).unwrap().as_str();
                let parts = parts_str.parse().unwrap();
                cp = Some(CheckPoint::new(curr_ver, 0, Some(parts)));
            }
            continue;
        }
    }

    Ok(cp)
}

#[cfg(test)]
mod tests {
    use super::*;
    use crate::kernel::Action;

    #[test]
    fn test_load_table_stats() {
        let action = Add {
            stats: Some(
                serde_json::json!({
                    "numRecords": 22,
                    "minValues": {"a": 1, "nested": {"b": 2, "c": "a"}},
                    "maxValues": {"a": 10, "nested": {"b": 20, "c": "z"}},
                    "nullCount": {"a": 1, "nested": {"b": 0, "c": 1}},
                })
                .to_string(),
            ),
            path: Default::default(),
            data_change: true,
            deletion_vector: None,
            partition_values: Default::default(),
            stats_parsed: None,
            tags: None,
            size: 0,
            modification_time: 0,
            base_row_id: None,
            default_row_commit_version: None,
            clustering_provider: None,
        };

        let stats = action.get_stats().unwrap().unwrap();

        assert_eq!(stats.num_records, 22);

        assert_eq!(
            stats.min_values["a"].as_value().unwrap(),
            &serde_json::json!(1)
        );
        assert_eq!(
            stats.min_values["nested"].as_column().unwrap()["b"]
                .as_value()
                .unwrap(),
            &serde_json::json!(2)
        );
        assert_eq!(
            stats.min_values["nested"].as_column().unwrap()["c"]
                .as_value()
                .unwrap(),
            &serde_json::json!("a")
        );

        assert_eq!(
            stats.max_values["a"].as_value().unwrap(),
            &serde_json::json!(10)
        );
        assert_eq!(
            stats.max_values["nested"].as_column().unwrap()["b"]
                .as_value()
                .unwrap(),
            &serde_json::json!(20)
        );
        assert_eq!(
            stats.max_values["nested"].as_column().unwrap()["c"]
                .as_value()
                .unwrap(),
            &serde_json::json!("z")
        );

        assert_eq!(stats.null_count["a"].as_value().unwrap(), 1);
        assert_eq!(
            stats.null_count["nested"].as_column().unwrap()["b"]
                .as_value()
                .unwrap(),
            0
        );
        assert_eq!(
            stats.null_count["nested"].as_column().unwrap()["c"]
                .as_value()
                .unwrap(),
            1
        );
    }

    #[test]
    fn test_load_table_partial_stats() {
        let action = Add {
            stats: Some(
                serde_json::json!({
                    "numRecords": 22
                })
                .to_string(),
            ),
            path: Default::default(),
            data_change: true,
            deletion_vector: None,
            partition_values: Default::default(),
            stats_parsed: None,
            tags: None,
            size: 0,
            modification_time: 0,
            base_row_id: None,
            default_row_commit_version: None,
            clustering_provider: None,
        };

        let stats = action.get_stats().unwrap().unwrap();

        assert_eq!(stats.num_records, 22);
        assert_eq!(stats.min_values.len(), 0);
        assert_eq!(stats.max_values.len(), 0);
        assert_eq!(stats.null_count.len(), 0);
    }

    #[test]
    fn test_read_commit_info() {
        let raw = r#"
        {
            "timestamp": 1670892998177,
            "operation": "WRITE",
            "operationParameters": {
                "mode": "Append",
                "partitionBy": "[\"c1\",\"c2\"]"
            },
            "isolationLevel": "Serializable",
            "isBlindAppend": true,
            "operationMetrics": {
                "numFiles": "3",
                "numOutputRows": "3",
                "numOutputBytes": "1356"
            },
            "engineInfo": "Apache-Spark/3.3.1 Delta-Lake/2.2.0",
            "txnId": "046a258f-45e3-4657-b0bf-abfb0f76681c"
        }"#;

        let info = serde_json::from_str::<CommitInfo>(raw);
        assert!(info.is_ok());

        // assert that commit info has no required filelds
        let raw = "{}";
        let info = serde_json::from_str::<CommitInfo>(raw);
        assert!(info.is_ok());

        // arbitrary field data may be added to commit
        let raw = r#"
        {
            "timestamp": 1670892998177,
            "operation": "WRITE",
            "operationParameters": {
                "mode": "Append",
                "partitionBy": "[\"c1\",\"c2\"]"
            },
            "isolationLevel": "Serializable",
            "isBlindAppend": true,
            "operationMetrics": {
                "numFiles": "3",
                "numOutputRows": "3",
                "numOutputBytes": "1356"
            },
            "engineInfo": "Apache-Spark/3.3.1 Delta-Lake/2.2.0",
            "txnId": "046a258f-45e3-4657-b0bf-abfb0f76681c",
            "additionalField": "more data",
            "additionalStruct": {
                "key": "value",
                "otherKey": 123
            }
        }"#;

        let info = serde_json::from_str::<CommitInfo>(raw).expect("should parse");
        assert!(info.info.contains_key("additionalField"));
        assert!(info.info.contains_key("additionalStruct"));
    }

    #[test]
    fn test_read_domain_metadata() {
        let buf = r#"{"domainMetadata":{"domain":"delta.liquid","configuration":"{\"clusteringColumns\":[{\"physicalName\":[\"id\"]}],\"domainName\":\"delta.liquid\"}","removed":false}}"#;
        let _action: Action =
            serde_json::from_str(buf).expect("Expected to be able to deserialize");
    }

    mod arrow_tests {
        use arrow::array::{self, ArrayRef, StructArray};
        use arrow::compute::kernels::cast_utils::Parser;
        use arrow::compute::sort_to_indices;
        use arrow::datatypes::{DataType, Date32Type, Field, Fields, TimestampMicrosecondType};
        use arrow::record_batch::RecordBatch;
        use std::sync::Arc;
        fn sort_batch_by(batch: &RecordBatch, column: &str) -> arrow::error::Result<RecordBatch> {
            let sort_column = batch.column(batch.schema().column_with_name(column).unwrap().0);
            let sort_indices = sort_to_indices(sort_column, None, None)?;
            let schema = batch.schema();
            let sorted_columns: Vec<(&String, ArrayRef)> = schema
                .fields()
                .iter()
                .zip(batch.columns().iter())
                .map(|(field, column)| {
                    Ok((
                        field.name(),
                        arrow::compute::take(column, &sort_indices, None)?,
                    ))
                })
                .collect::<arrow::error::Result<_>>()?;
            RecordBatch::try_from_iter(sorted_columns)
        }
        #[tokio::test]
        async fn test_with_partitions() {
            // test table with partitions
            let path = "../test/tests/data/delta-0.8.0-null-partition";
            let table = crate::open_table(path).await.unwrap();
            let actions = table.snapshot().unwrap().add_actions_table(true).unwrap();
            let actions = sort_batch_by(&actions, "path").unwrap();

            let mut expected_columns: Vec<(&str, ArrayRef)> = vec![
        ("path", Arc::new(array::StringArray::from(vec![
            "k=A/part-00000-b1f1dbbb-70bc-4970-893f-9bb772bf246e.c000.snappy.parquet",
            "k=__HIVE_DEFAULT_PARTITION__/part-00001-8474ac85-360b-4f58-b3ea-23990c71b932.c000.snappy.parquet"
        ]))),
        ("size_bytes", Arc::new(array::Int64Array::from(vec![460, 460]))),
        ("modification_time", Arc::new(arrow::array::TimestampMillisecondArray::from(vec![
            1627990384000, 1627990384000
        ]))),
        ("data_change", Arc::new(array::BooleanArray::from(vec![true, true]))),
        ("partition.k", Arc::new(array::StringArray::from(vec![Some("A"), None]))),
    ];
            let expected = RecordBatch::try_from_iter(expected_columns.clone()).unwrap();

            assert_eq!(expected, actions);

            let actions = table.snapshot().unwrap().add_actions_table(false).unwrap();
            let actions = sort_batch_by(&actions, "path").unwrap();

            expected_columns[4] = (
                "partition_values",
                Arc::new(array::StructArray::new(
                    Fields::from(vec![Field::new("k", DataType::Utf8, true)]),
                    vec![Arc::new(array::StringArray::from(vec![Some("A"), None])) as ArrayRef],
                    None,
                )),
            );
            let expected = RecordBatch::try_from_iter(expected_columns).unwrap();

            assert_eq!(expected, actions);
        }
        #[tokio::test]
        async fn test_with_deletion_vector() {
            // test table with partitions
            let path = "../test/tests/data/table_with_deletion_logs";
            let table = crate::open_table(path).await.unwrap();
            let actions = table.snapshot().unwrap().add_actions_table(true).unwrap();
            let actions = sort_batch_by(&actions, "path").unwrap();
            let actions = actions
                .project(&[
                    actions.schema().index_of("path").unwrap(),
                    actions.schema().index_of("size_bytes").unwrap(),
                    actions
                        .schema()
                        .index_of("deletionVector.storageType")
                        .unwrap(),
                    actions
                        .schema()
                        .index_of("deletionVector.pathOrInlineDiv")
                        .unwrap(),
                    actions.schema().index_of("deletionVector.offset").unwrap(),
                    actions
                        .schema()
                        .index_of("deletionVector.sizeInBytes")
                        .unwrap(),
                    actions
                        .schema()
                        .index_of("deletionVector.cardinality")
                        .unwrap(),
                ])
                .unwrap();
            let expected_columns: Vec<(&str, ArrayRef)> = vec![
                (
                    "path",
                    Arc::new(array::StringArray::from(vec![
                        "part-00000-cb251d5e-b665-437a-a9a7-fbfc5137c77d.c000.snappy.parquet",
                    ])),
                ),
                ("size_bytes", Arc::new(array::Int64Array::from(vec![10499]))),
                (
                    "deletionVector.storageType",
                    Arc::new(array::StringArray::from(vec!["u"])),
                ),
                (
                    "deletionVector.pathOrInlineDiv",
                    Arc::new(array::StringArray::from(vec!["Q6Kt3y1b)0MgZSWwPunr"])),
                ),
                (
                    "deletionVector.offset",
                    Arc::new(array::Int32Array::from(vec![1])),
                ),
                (
                    "deletionVector.sizeInBytes",
                    Arc::new(array::Int32Array::from(vec![36])),
                ),
                (
                    "deletionVector.cardinality",
                    Arc::new(array::Int64Array::from(vec![2])),
                ),
            ];
            let expected = RecordBatch::try_from_iter(expected_columns.clone()).unwrap();

            assert_eq!(expected, actions);

            let actions = table.snapshot().unwrap().add_actions_table(false).unwrap();
            let actions = sort_batch_by(&actions, "path").unwrap();
            let actions = actions
                .project(&[
                    actions.schema().index_of("path").unwrap(),
                    actions.schema().index_of("size_bytes").unwrap(),
                    actions.schema().index_of("deletionVector").unwrap(),
                ])
                .unwrap();
            let expected_columns: Vec<(&str, ArrayRef)> = vec![
                (
                    "path",
                    Arc::new(array::StringArray::from(vec![
                        "part-00000-cb251d5e-b665-437a-a9a7-fbfc5137c77d.c000.snappy.parquet",
                    ])),
                ),
                ("size_bytes", Arc::new(array::Int64Array::from(vec![10499]))),
                (
                    "deletionVector",
                    Arc::new(array::StructArray::new(
                        Fields::from(vec![
                            Field::new("storageType", DataType::Utf8, false),
                            Field::new("pathOrInlineDiv", DataType::Utf8, false),
                            Field::new("offset", DataType::Int32, true),
                            Field::new("sizeInBytes", DataType::Int32, false),
                            Field::new("cardinality", DataType::Int64, false),
                        ]),
                        vec![
                            Arc::new(array::StringArray::from(vec!["u"])) as ArrayRef,
                            Arc::new(array::StringArray::from(vec!["Q6Kt3y1b)0MgZSWwPunr"]))
                                as ArrayRef,
                            Arc::new(array::Int32Array::from(vec![1])) as ArrayRef,
                            Arc::new(array::Int32Array::from(vec![36])) as ArrayRef,
                            Arc::new(array::Int64Array::from(vec![2])) as ArrayRef,
                        ],
                        None,
                    )),
                ),
            ];
            let expected = RecordBatch::try_from_iter(expected_columns).unwrap();

            assert_eq!(expected, actions);
        }
        #[tokio::test]
        async fn test_without_partitions() {
            // test table without partitions
            let path = "../test/tests/data/simple_table";
            let table = crate::open_table(path).await.unwrap();

            let actions = table.snapshot().unwrap().add_actions_table(true).unwrap();
            let actions = sort_batch_by(&actions, "path").unwrap();

            let expected_columns: Vec<(&str, ArrayRef)> = vec![
                (
                    "path",
                    Arc::new(array::StringArray::from(vec![
                        "part-00000-2befed33-c358-4768-a43c-3eda0d2a499d-c000.snappy.parquet",
                        "part-00000-c1777d7d-89d9-4790-b38a-6ee7e24456b1-c000.snappy.parquet",
                        "part-00001-7891c33d-cedc-47c3-88a6-abcfb049d3b4-c000.snappy.parquet",
                        "part-00004-315835fe-fb44-4562-98f6-5e6cfa3ae45d-c000.snappy.parquet",
                        "part-00007-3a0e4727-de0d-41b6-81ef-5223cf40f025-c000.snappy.parquet",
                    ])),
                ),
                (
                    "size_bytes",
                    Arc::new(array::Int64Array::from(vec![262, 262, 429, 429, 429])),
                ),
                (
                    "modification_time",
                    Arc::new(arrow::array::TimestampMillisecondArray::from(vec![
                        1587968626000,
                        1587968602000,
                        1587968602000,
                        1587968602000,
                        1587968602000,
                    ])),
                ),
                (
                    "data_change",
                    Arc::new(array::BooleanArray::from(vec![
                        true, true, true, true, true,
                    ])),
                ),
            ];
            let expected = RecordBatch::try_from_iter(expected_columns.clone()).unwrap();

            assert_eq!(expected, actions);

            let actions = table.snapshot().unwrap().add_actions_table(false).unwrap();
            let actions = sort_batch_by(&actions, "path").unwrap();

            // For now, this column is ignored.
            // expected_columns.push((
            //     "partition_values",
            //     new_null_array(&DataType::Struct(vec![]), 5),
            // ));
            let expected = RecordBatch::try_from_iter(expected_columns.clone()).unwrap();

            assert_eq!(expected, actions);
        }

        #[tokio::test]
        async fn test_with_column_mapping() {
            // test table with column mapping and partitions
            let path = "../test/tests/data/table_with_column_mapping";
            let table = crate::open_table(path).await.unwrap();
            let actions = table.snapshot().unwrap().add_actions_table(true).unwrap();
            let expected_columns: Vec<(&str, ArrayRef)> = vec![
                (
                    "path",
                    Arc::new(array::StringArray::from(vec![
                        "BH/part-00000-4d6e745c-8e04-48d9-aa60-438228358f1a.c000.zstd.parquet",
                        "8v/part-00001-69b4a452-aeac-4ffa-bf5c-a0c2833d05eb.c000.zstd.parquet",
                    ])),
                ),
                (
                    "size_bytes",
                    Arc::new(array::Int64Array::from(vec![890, 810])),
                ),
                (
                    "modification_time",
                    Arc::new(arrow::array::TimestampMillisecondArray::from(vec![
                        1699946088000,
                        1699946088000,
                    ])),
                ),
                (
                    "data_change",
                    Arc::new(array::BooleanArray::from(vec![true, true])),
                ),
                (
                    "partition.Company Very Short",
                    Arc::new(array::StringArray::from(vec!["BMS", "BME"])),
                ),
                ("num_records", Arc::new(array::Int64Array::from(vec![4, 1]))),
                (
                    "null_count.Company Very Short",
                    Arc::new(array::NullArray::new(2)),
                ),
                ("min.Company Very Short", Arc::new(array::NullArray::new(2))),
                ("max.Company Very Short", Arc::new(array::NullArray::new(2))),
                ("null_count.Super Name", Arc::new(array::NullArray::new(2))),
                ("min.Super Name", Arc::new(array::NullArray::new(2))),
                ("max.Super Name", Arc::new(array::NullArray::new(2))),
                (
                    "tags.INSERTION_TIME",
                    Arc::new(array::StringArray::from(vec![
                        "1699946088000000",
                        "1699946088000001",
                    ])),
                ),
                (
                    "tags.MAX_INSERTION_TIME",
                    Arc::new(array::StringArray::from(vec![
                        "1699946088000000",
                        "1699946088000001",
                    ])),
                ),
                (
                    "tags.MIN_INSERTION_TIME",
                    Arc::new(array::StringArray::from(vec![
                        "1699946088000000",
                        "1699946088000001",
                    ])),
                ),
                (
                    "tags.OPTIMIZE_TARGET_SIZE",
                    Arc::new(array::StringArray::from(vec!["33554432", "33554432"])),
                ),
            ];
            let expected = RecordBatch::try_from_iter(expected_columns.clone()).unwrap();

            assert_eq!(expected, actions);
        }

        #[tokio::test]
        async fn test_with_stats() {
            // test table with stats
            let path = "../test/tests/data/delta-0.8.0";
            let table = crate::open_table(path).await.unwrap();
            let actions = table.snapshot().unwrap().add_actions_table(true).unwrap();
            let actions = sort_batch_by(&actions, "path").unwrap();

            let expected_columns: Vec<(&str, ArrayRef)> = vec![
                (
                    "path",
                    Arc::new(array::StringArray::from(vec![
                        "part-00000-04ec9591-0b73-459e-8d18-ba5711d6cbe1-c000.snappy.parquet",
                        "part-00000-c9b90f86-73e6-46c8-93ba-ff6bfaf892a1-c000.snappy.parquet",
                    ])),
                ),
                (
                    "size_bytes",
                    Arc::new(array::Int64Array::from(vec![440, 440])),
                ),
                (
                    "modification_time",
                    Arc::new(arrow::array::TimestampMillisecondArray::from(vec![
                        1615043776000,
                        1615043767000,
                    ])),
                ),
                (
                    "data_change",
                    Arc::new(array::BooleanArray::from(vec![true, true])),
                ),
                ("num_records", Arc::new(array::Int64Array::from(vec![2, 2]))),
                (
                    "null_count.value",
                    Arc::new(array::Int64Array::from(vec![0, 0])),
                ),
                ("min.value", Arc::new(array::Int32Array::from(vec![2, 0]))),
                ("max.value", Arc::new(array::Int32Array::from(vec![4, 2]))),
            ];
            let expected = RecordBatch::try_from_iter(expected_columns.clone()).unwrap();

            assert_eq!(expected, actions);
        }

        #[tokio::test]
        async fn test_only_struct_stats() {
            // test table with no json stats
            let path = "../test/tests/data/delta-1.2.1-only-struct-stats";
            let mut table = crate::open_table(path).await.unwrap();
            table.load_version(1).await.unwrap();

            let actions = table.snapshot().unwrap().add_actions_table(true).unwrap();

            let expected_columns: Vec<(&str, ArrayRef)> = vec![
                (
                    "path",
                    Arc::new(array::StringArray::from(vec![
                        "part-00000-7a509247-4f58-4453-9202-51d75dee59af-c000.snappy.parquet",
                    ])),
                ),
                ("size_bytes", Arc::new(array::Int64Array::from(vec![5489]))),
                (
                    "modification_time",
                    Arc::new(arrow::array::TimestampMillisecondArray::from(vec![
                        1666652373000,
                    ])),
                ),
                (
                    "data_change",
                    Arc::new(array::BooleanArray::from(vec![true])),
                ),
                ("num_records", Arc::new(array::Int64Array::from(vec![1]))),
                (
                    "null_count.integer",
                    Arc::new(array::Int64Array::from(vec![0])),
                ),
                ("min.integer", Arc::new(array::Int32Array::from(vec![0]))),
                ("max.integer", Arc::new(array::Int32Array::from(vec![0]))),
                (
                    "null_count.null",
                    Arc::new(array::Int64Array::from(vec![1])),
                ),
                ("min.null", Arc::new(array::NullArray::new(1))),
                ("max.null", Arc::new(array::NullArray::new(1))),
                (
                    "null_count.boolean",
                    Arc::new(array::Int64Array::from(vec![0])),
                ),
                ("min.boolean", Arc::new(array::NullArray::new(1))),
                ("max.boolean", Arc::new(array::NullArray::new(1))),
                (
                    "null_count.double",
                    Arc::new(array::Int64Array::from(vec![0])),
                ),
                (
                    "min.double",
                    Arc::new(array::Float64Array::from(vec![1.234])),
                ),
                (
                    "max.double",
                    Arc::new(array::Float64Array::from(vec![1.234])),
                ),
                (
                    "null_count.decimal",
                    Arc::new(array::Int64Array::from(vec![0])),
                ),
                (
                    "min.decimal",
                    Arc::new(
                        array::Decimal128Array::from_iter_values([-567800])
                            .with_precision_and_scale(8, 5)
                            .unwrap(),
                    ),
                ),
                (
                    "max.decimal",
                    Arc::new(
                        array::Decimal128Array::from_iter_values([-567800])
                            .with_precision_and_scale(8, 5)
                            .unwrap(),
                    ),
                ),
                (
                    "null_count.string",
                    Arc::new(array::Int64Array::from(vec![0])),
                ),
                (
                    "min.string",
                    Arc::new(array::StringArray::from(vec!["string"])),
                ),
                (
                    "max.string",
                    Arc::new(array::StringArray::from(vec!["string"])),
                ),
                (
                    "null_count.binary",
                    Arc::new(array::Int64Array::from(vec![0])),
                ),
                ("min.binary", Arc::new(array::NullArray::new(1))),
                ("max.binary", Arc::new(array::NullArray::new(1))),
                (
                    "null_count.date",
                    Arc::new(array::Int64Array::from(vec![0])),
                ),
                (
                    "min.date",
                    Arc::new(array::Date32Array::from(vec![Date32Type::parse(
                        "2022-10-24",
                    )])),
                ),
                (
                    "max.date",
                    Arc::new(array::Date32Array::from(vec![Date32Type::parse(
                        "2022-10-24",
                    )])),
                ),
                (
                    "null_count.timestamp",
                    Arc::new(array::Int64Array::from(vec![0])),
                ),
                (
                    "min.timestamp",
                    Arc::new(array::TimestampMicrosecondArray::from(vec![
                        TimestampMicrosecondType::parse("2022-10-24T22:59:32.846Z"),
                    ])),
                ),
                (
                    "max.timestamp",
                    Arc::new(array::TimestampMicrosecondArray::from(vec![
                        TimestampMicrosecondType::parse("2022-10-24T22:59:32.846Z"),
                    ])),
                ),
                (
                    "null_count.struct.struct_element",
                    Arc::new(array::Int64Array::from(vec![0])),
                ),
                (
                    "min.struct.struct_element",
                    Arc::new(array::StringArray::from(vec!["struct_value"])),
                ),
                (
                    "max.struct.struct_element",
                    Arc::new(array::StringArray::from(vec!["struct_value"])),
                ),
                ("null_count.map", Arc::new(array::Int64Array::from(vec![0]))),
                (
                    "null_count.array",
                    Arc::new(array::Int64Array::from(vec![0])),
                ),
                (
                    "null_count.nested_struct.struct_element.nested_struct_element",
                    Arc::new(array::Int64Array::from(vec![0])),
                ),
                (
                    "min.nested_struct.struct_element.nested_struct_element",
                    Arc::new(array::StringArray::from(vec!["nested_struct_value"])),
                ),
                (
                    "max.nested_struct.struct_element.nested_struct_element",
                    Arc::new(array::StringArray::from(vec!["nested_struct_value"])),
                ),
                (
                    "null_count.struct_of_array_of_map.struct_element",
                    Arc::new(array::Int64Array::from(vec![0])),
                ),
                (
                    "tags.INSERTION_TIME",
                    Arc::new(array::StringArray::from(vec!["1666652373000000"])),
                ),
                (
                    "tags.OPTIMIZE_TARGET_SIZE",
                    Arc::new(array::StringArray::from(vec!["268435456"])),
                ),
            ];
            let expected = RecordBatch::try_from_iter(expected_columns.clone()).unwrap();

            assert_eq!(
                expected
                    .schema()
                    .fields()
                    .iter()
                    .map(|field| field.name().as_str())
                    .collect::<Vec<&str>>(),
                actions
                    .schema()
                    .fields()
                    .iter()
                    .map(|field| field.name().as_str())
                    .collect::<Vec<&str>>()
            );
            assert_eq!(expected, actions);

            let actions = table.snapshot().unwrap().add_actions_table(false).unwrap();
            // For brevity, just checking a few nested columns in stats

            assert_eq!(
                actions
                    .get_field_at_path(&[
                        "null_count",
                        "nested_struct",
                        "struct_element",
                        "nested_struct_element"
                    ])
                    .unwrap()
                    .as_any()
                    .downcast_ref::<array::Int64Array>()
                    .unwrap(),
                &array::Int64Array::from(vec![0]),
            );

            assert_eq!(
                actions
                    .get_field_at_path(&[
                        "min",
                        "nested_struct",
                        "struct_element",
                        "nested_struct_element"
                    ])
                    .unwrap()
                    .as_any()
                    .downcast_ref::<array::StringArray>()
                    .unwrap(),
                &array::StringArray::from(vec!["nested_struct_value"]),
            );

            assert_eq!(
                actions
                    .get_field_at_path(&[
                        "max",
                        "nested_struct",
                        "struct_element",
                        "nested_struct_element"
                    ])
                    .unwrap()
                    .as_any()
                    .downcast_ref::<array::StringArray>()
                    .unwrap(),
                &array::StringArray::from(vec!["nested_struct_value"]),
            );

            assert_eq!(
                actions
                    .get_field_at_path(&["null_count", "struct_of_array_of_map", "struct_element"])
                    .unwrap()
                    .as_any()
                    .downcast_ref::<array::Int64Array>()
                    .unwrap(),
                &array::Int64Array::from(vec![0])
            );

            assert_eq!(
                actions
                    .get_field_at_path(&["tags", "OPTIMIZE_TARGET_SIZE"])
                    .unwrap()
                    .as_any()
                    .downcast_ref::<array::StringArray>()
                    .unwrap(),
                &array::StringArray::from(vec!["268435456"])
            );
        }

        /// Trait to make it easier to access nested fields
        trait NestedTabular {
            fn get_field_at_path(&self, path: &[&str]) -> Option<ArrayRef>;
        }

        impl NestedTabular for RecordBatch {
            fn get_field_at_path(&self, path: &[&str]) -> Option<ArrayRef> {
                // First, get array in the batch
                let (first_key, remainder) = path.split_at(1);
                let mut col = self.column(self.schema().column_with_name(first_key[0])?.0);

                if remainder.is_empty() {
                    return Some(Arc::clone(col));
                }

                for segment in remainder {
                    col = col
                        .as_any()
                        .downcast_ref::<StructArray>()?
                        .column_by_name(segment)?;
                }

                Some(Arc::clone(col))
            }
        }
    }
}<|MERGE_RESOLUTION|>--- conflicted
+++ resolved
@@ -470,11 +470,8 @@
             DeltaOperation::VacuumStart { .. } => "VACUUM START",
             DeltaOperation::VacuumEnd { .. } => "VACUUM END",
             DeltaOperation::AddConstraint { .. } => "ADD CONSTRAINT",
-<<<<<<< HEAD
             DeltaOperation::UnsetTableProperties { .. } => "UNSET TBLPROPERTIES",
-=======
             DeltaOperation::DropConstraint { .. } => "DROP CONSTRAINT",
->>>>>>> cedf6dde
         }
     }
 
@@ -514,11 +511,8 @@
             | Self::VacuumStart { .. }
             | Self::VacuumEnd { .. }
             | Self::AddConstraint { .. }
-<<<<<<< HEAD
             | Self::UnsetTableProperties { .. } => false,
-=======
             | Self::DropConstraint { .. } => false,
->>>>>>> cedf6dde
             Self::Create { .. }
             | Self::FileSystemCheck {}
             | Self::StreamingUpdate { .. }
